--- conflicted
+++ resolved
@@ -1201,13 +1201,8 @@
                             property.data.nameColumn = "Item";
                         }
                         let hnameCell = deftemplate.createElement("TH");
-<<<<<<< HEAD
-                        hnameCell.className = "input-free";
+                        hnameCell.className = "label-large";
                         hnameCell.textContent = property.data.nameColumn;
-=======
-                        hnameCell.className = "label-large";
-                        hnameCell.textContent = "Item";
->>>>>>> 77dfd9ed
                         header_row.appendChild(hnameCell);
                     }
 
